# encoding=utf-8
import base64
import calendar
import contextlib
import datetime
import hmac
import json
import os
import random
import subprocess

from sqlalchemy.ext.declarative import declarative_base
from sqlalchemy.orm import sessionmaker, relationship
from sqlalchemy.orm.session import make_transient
from sqlalchemy.sql.expression import insert, select, delete, exists
from sqlalchemy.sql.functions import func
from sqlalchemy.sql.schema import Column, ForeignKey
from sqlalchemy.sql.sqltypes import String, Binary, Float, Boolean, Integer, \
    DateTime
from sqlalchemy.sql.type_api import TypeDecorator

from terroroftinytown.client import VERSION
<<<<<<< HEAD
from terroroftinytown.client.alphabet import int_to_str
=======
from terroroftinytown.client.alphabet import str_to_int, int_to_str
>>>>>>> b7ca4b3b
from terroroftinytown.tracker.errors import NoItemAvailable, FullClaim, UpdateClient, \
    InvalidClaim, NoResourcesAvailable
from terroroftinytown.tracker.stats import Stats


# These overrides for major api changes
MIN_VERSION_OVERRIDE = 8  # for terroroftinytown.client
MIN_CLIENT_VERSION_OVERRIDE = 1  # for terrofoftinytown-client-grab/pipeline.py
DEADMAN_MAX_ERROR_REPORTS = 4000
DEADMAN_MAX_RESULTS = 40000000

Base = declarative_base()
Session = sessionmaker()


@contextlib.contextmanager
def new_session():
    session = Session()
    try:
        yield session
        session.commit()
    except:
        session.rollback()
        raise
    finally:
        session.close()


class JsonType(TypeDecorator):
    impl = String

    def process_bind_param(self, value, engine):
        return json.dumps(value)

    def process_result_value(self, value, engine):
        if value:
            return json.loads(value)
        else:
            return None


class GlobalSetting(Base):
    __tablename__ = 'global_settings'

    key = Column(String, primary_key=True)
    value = Column(JsonType)

    AUTO_DELETE_ERROR_REPORTS = 'auto_delete_error_reports'

    @classmethod
    def set_value(cls, key, value):
        with new_session() as session:
            setting = session.query(GlobalSetting).filter_by(key=key).first()

            if setting:
                setting.value = value
            else:
                setting = GlobalSetting(key=key, value=value)
                session.add(setting)

    @classmethod
    def get_value(cls, key):
        with new_session() as session:
            setting = session.query(GlobalSetting).filter_by(key=key).first()

            if setting:
                return setting.value


class User(Base):
    '''User accounts that manager the tracker.'''
    __tablename__ = 'users'

    username = Column(String, primary_key=True)
    salt = Column(Binary, nullable=False)
    hash = Column(Binary, nullable=False)

    def set_password(self, password):
        self.salt = new_salt()
        self.hash = make_hash(password, self.salt)

    def check_password(self, password):
        test_hash = make_hash(password, self.salt)

        return compare_digest(self.hash, test_hash)

    def get_token(self):
        return make_hash(self.username, self.salt)

    def check_token(self, test_token):
        token = self.get_token()

        return compare_digest(token, test_token)

    @classmethod
    def no_users_exist(cls):
        with new_session() as session:
            user = session.query(User).first()

            return user is None

    @classmethod
    def is_user_exists(cls, username):
        with new_session() as session:
            user = session.query(User).filter_by(username=username).first()

            return user is not None

    @classmethod
    def all_usernames(cls):
        with new_session() as session:
            users = session.query(User.username)

            return list([user.username for user in users])

    @classmethod
    def save_new_user(cls, username, password):
        with new_session() as session:
            user = User(username=username)
            user.set_password(password)
            session.add(user)

    @classmethod
    def check_account(cls, username, password):
        with new_session() as session:
            user = session.query(User).filter_by(username=username).first()
            if user:
                return user.check_password(password)

    @classmethod
    def update_password(cls, username, password):
        with new_session() as session:
            user = session.query(User).filter_by(username=username).first()
            user.set_password(password)

    @classmethod
    def delete_user(cls, username):
        with new_session() as session:
            session.query(User).filter_by(username=username).delete()

    @classmethod
    def get_user_token(cls, username):
        with new_session() as session:
            return session.query(User).filter_by(username=username)\
                .first().get_token()

    @classmethod
    def check_account_session(cls, username, token):
        with new_session() as session:
            user = session.query(User).filter_by(username=username).first()

            if not user:
                return

            return user.check_token(token)


class Project(Base):
    '''Project settings.'''
    __tablename__ = 'projects'

    name = Column(String, primary_key=True)
    min_version = Column(Integer, default=VERSION, nullable=False)
    min_client_version = Column(Integer, default=MIN_CLIENT_VERSION_OVERRIDE, nullable=False)
    alphabet = Column(String, default='0123456789abcdefghijklmnopqrstuvwxyz'
                                      'ABCDEFGHIJKLMNOPQRSTUVWXYZ',
                      nullable=False)
    url_template = Column(String, default='http://example.com/{shortcode}',
                          nullable=False)
    request_delay = Column(Float, default=0.5, nullable=False)
    redirect_codes = Column(JsonType, default=[301, 302, 303, 307],
                            nullable=False)
    no_redirect_codes = Column(JsonType, default=[404], nullable=False)
    unavailable_codes = Column(JsonType, default=[200])
    banned_codes = Column(JsonType, default=[403, 420, 429])
    body_regex = Column(String)
    method = Column(String, default='head', nullable=False)

    enabled = Column(Boolean, default=False)
    autoqueue = Column(Boolean, default=False)
    num_count_per_item = Column(Integer, default=50, nullable=False)
    max_num_items = Column(Integer, default=100, nullable=False)
    lower_sequence_num = Column(Integer, default=0, nullable=False)
    autorelease_time = Column(Integer, default=60 * 30)

    def to_dict(self, with_shortcode=False):
        ans = {
            'name': self.name,
            'min_version': self.min_version,
            'min_client_version': self.min_client_version,
            'alphabet': self.alphabet,
            'url_template': self.url_template,
            'request_delay': self.request_delay,
            'redirect_codes': self.redirect_codes,
            'no_redirect_codes': self.no_redirect_codes,
            'unavailable_codes': self.unavailable_codes,
            'banned_codes': self.banned_codes,
            'body_regex': self.body_regex,
            'method': self.method,
            'enabled': self.enabled,
            'autoqueue': self.autoqueue,
            'num_count_per_item': self.num_count_per_item,
            'max_num_items': self.max_num_items,
            'lower_sequence_num': self.lower_sequence_num,
            'autorelease_time': self.autorelease_time,
        }
        if with_shortcode:
            ans['lower_shortcode'] = self.lower_shortcode()
        return ans

    def lower_shortcode(self):
        return int_to_str(self.lower_sequence_num, self.alphabet)

    @classmethod
    def all_project_names(cls):
        with new_session() as session:
            projects = session.query(Project.name)

            return list([project.name for project in projects])

    @classmethod
    def all_project_infos(cls):
        with new_session() as session:
            projects = session.query(Project)

            return list([project.to_dict(with_shortcode=True) for project in projects])

    @classmethod
    def new_project(cls, name):
        with new_session() as session:
            project = Project(name=name)
            session.add(project)

    @classmethod
    def get_plain(cls, name):
        with new_session() as session:
            project = session.query(Project).filter_by(name=name).first()

            make_transient(project)
            return project

    @classmethod
    @contextlib.contextmanager
    def get_session_object(cls, name):
        with new_session() as session:
            project = session.query(Project).filter_by(name=name).first()
            yield project

    @classmethod
    def delete_project(cls, name):
        # FIXME: need to cascade the deletes
        with new_session() as session:
            session.query(Project).filter_by(name=name).delete()


class Item(Base):
    __tablename__ = 'items'
    id = Column(Integer, primary_key=True)

    project_id = Column(Integer, ForeignKey('projects.name'), nullable=False)
    project = relationship('Project')

    lower_sequence_num = Column(Integer, nullable=False)
    upper_sequence_num = Column(Integer, nullable=False)
    datetime_claimed = Column(DateTime)
    tamper_key = Column(String)
    username = Column(String)
    ip_address = Column(String)

    def to_dict(self, with_shortcode=False):
        ans = {
            'id': self.id,
            'project': self.project.to_dict(),
            'lower_sequence_num': self.lower_sequence_num,
            'upper_sequence_num': self.upper_sequence_num,
            'datetime_claimed': calendar.timegm(self.datetime_claimed.utctimetuple()) if self.datetime_claimed else None,
            'tamper_key': self.tamper_key,
            'username': self.username,
            'ip_address': self.ip_address,
        }
        if with_shortcode:
            ans['lower_shortcode'] = int_to_str(self.lower_sequence_num, self.project.alphabet)
            ans['upper_shortcode'] = int_to_str(self.upper_sequence_num, self.project.alphabet)
        return ans



    @classmethod
    def get_items(cls, project_name):
        with new_session() as session:
            rows = session.query(Item).filter_by(project_id=project_name).order_by(Item.datetime_claimed)

            return list([item.to_dict(with_shortcode=True) for item in rows])

    @classmethod
    def add_items(cls, project_name, sequence_list):
        with new_session() as session:
            query = insert(Item)
            query_args = []

            for lower_num, upper_num in sequence_list:
                query_args.append({
                    'project_id': project_name,
                    'lower_sequence_num': lower_num,
                    'upper_sequence_num': upper_num,
                })

            session.execute(query, query_args)

    @classmethod
    def delete(cls, item_id):
        with new_session() as session:
            session.query(Item).filter_by(id=item_id).delete()

    @classmethod
    def release(cls, item_id):
        with new_session() as session:
            item = session.query(Item).filter_by(id=item_id).first()
            item.datetime_claimed = None
            item.ip_address = None
            item.username = None

    @classmethod
    def release_all(cls, project_name=None, old_date=None):
        with new_session() as session:
            query = session.query(Item)

            if project_name:
                query = query.filter_by(project_id=project_name)

            if old_date:
                query = query.filter(Item.datetime_claimed <= old_date)

            query.update({
                'datetime_claimed': None,
                'ip_address': None,
                'username': None,
            })

    @classmethod
    def release_old(cls, project_name=None, autoqueue_only=False):
        with new_session() as session:
            # we could probably write this in one query
            # but it would be non-portable across SQL dialects

            projects = session.query(Project) \
                .filter(Project.autorelease_time > 0)

            if project_name:
                projects = projects.filter_by(name=project_name)

            if autoqueue_only:
                projects = projects.filter_by(autoqueue=True)

            for project in projects:
                min_time = datetime.datetime.utcnow() - datetime.timedelta(seconds=project.autorelease_time)
                query = session.query(Item) \
                    .filter(Item.datetime_claimed <= min_time, Item.project == project)
                query.update({
                    'datetime_claimed': None,
                    'ip_address': None,
                    'username': None,
                })

    @classmethod
    def delete_all(cls, project_name):
        with new_session() as session:
            session.query(Item).filter_by(project_id=project_name).delete()


class BlockedUser(Base):
    '''Blocked IP addresses or usernames.'''
    __tablename__ = 'blocked_users'

    username = Column(String, primary_key=True)
    note = Column(String)

    @classmethod
    def block_username(cls, username, note=None):
        with new_session() as session:
            session.add(BlockedUser(username=username, note=note))

    @classmethod
    def unblock_username(cls, username):
        with new_session() as session:
            session.query(BlockedUser).filter_by(username=username).delete()

    @classmethod
    def is_username_blocked(cls, *username):
        with new_session() as session:
            query = select([BlockedUser.username])\
                .where(BlockedUser.username.in_(username))

            result = session.execute(query).first()

            if result:
                return True

    @classmethod
    def all_blocked_usernames(cls):
        with new_session() as session:
            names = session.query(BlockedUser.username)

            return list([row[0] for row in names])


class Result(Base):
    '''Unshortend URL.'''
    __tablename__ = 'results'

    id = Column(Integer, primary_key=True)

    project_id = Column(Integer, ForeignKey('projects.name'), nullable=False)
    project = relationship('Project')

    shortcode = Column(String, nullable=False)
    url = Column(String, nullable=False)
    encoding = Column(String, nullable=False)
    datetime = Column(DateTime)

    @classmethod
    def has_results(cls):
        with new_session() as session:
            result = session.query(Result.id).first()

            return bool(result)

    @classmethod
    def get_count(cls):
        with new_session() as session:
            return (session.query(func.max(Result.id)).scalar() or 0) \
                   - (session.query(func.min(Result.id)).scalar() or 0)



    @classmethod
    def get_results(cls, offset_id=0, limit=1000, project_id=None):
        with new_session() as session:
            if int(offset_id) == 0:
                offset_id = session.query(func.max(Result.id)).scalar() or 0
            rows = session.query(
                Result.id, Result.project_id, Result.shortcode,
                Result.url, Result.encoding, Result.datetime
                ) \
                .filter(Result.id <= int(offset_id))

            if project_id is not None and project_id != 'None':
                rows = rows.filter(Result.project_id == project_id)
                alphabet = Project.get_plain(project_id).alphabet
            else:
                alphabet = None

            rows = rows.order_by(Result.id.desc()).limit(int(limit))

            for row in rows:
                ans = {
                    'id': row[0],
                    'project_id': row[1],
                    'shortcode': row[2],
                    'url': row[3],
                    'encoding': row[4],
                    'datetime': row[5]
                }
                if alphabet:
                    ans['seq_num'] = str_to_int(row[2], alphabet)
                yield ans


class ErrorReport(Base):
    '''Error report.'''
    __tablename__ = 'error_reports'

    id = Column(Integer, primary_key=True)

    item_id = Column(Integer, ForeignKey('items.id'), nullable=False)
    item = relationship('Item')

    message = Column(String, nullable=False)
    datetime = Column(DateTime, nullable=False,
                      default=datetime.datetime.utcnow)

    def to_dict(self):
        return {
            'id': self.id,
            'item_id': self.item_id,
            'project': self.item.project_id if self.item else None,
            'message': self.message,
            'datetime': self.datetime,
        }

    @classmethod
    def get_count(cls):
        with new_session() as session:
            min_id = session.query(func.min(ErrorReport.id)).scalar() or 0
            max_id = session.query(func.max(ErrorReport.id)).scalar() or 0

            return max_id - min_id

    @classmethod
    def all_reports(cls, limit=100, offset_id=None):
        with new_session() as session:
            reports = session.query(ErrorReport)

            if offset_id:
                reports = reports.filter(ErrorReport.id > offset_id)

            reports = reports.limit(limit)

            return list(report.to_dict() for report in reports)

    @classmethod
    def delete_all(cls):
        with new_session() as session:
            session.query(ErrorReport.id).delete()

    @classmethod
    def delete_orphaned(cls):
        with new_session() as session:
            subquery = select([ErrorReport.id])\
                .where(ErrorReport.item_id == Item.id)\
                .limit(1)

            query = delete(ErrorReport).where(~exists(subquery))
            session.execute(query)


class Budget(object):
    '''Budget calculator to help manage available items.

    Warning: This class assumes the application is single instance.
    '''

    projects = {}

    @classmethod
    def calculate_budgets(cls):
        cls.projects = {}

        with new_session() as session:
            query = session.query(
                Project.name, Project.max_num_items,
                Project.min_client_version, Project.min_version,
                Project.max_num_items
            ).filter_by(enabled=True)

            for row in query:
                (name, max_num_items, min_client_version, min_version,
                 max_num_items) = row

                cls.projects[name] = {
                    'max_num_items': max_num_items,
                    'min_client_version': min_client_version,
                    'min_version': min_version,
                    'items': 0,
                    'claims': 0,
                    'ip_addresses': set(),
                }

            query = session.query(Item.project_id, Item.ip_address)

            for row in query:
                project_id, ip_address = row

                if project_id not in cls.projects:
                    continue

                project_info = cls.projects[project_id]

                project_info['items'] += 1

                if ip_address:
                    project_info['ip_addresses'].add(ip_address)
                    project_info['claims'] += 1

    @classmethod
    def get_available_project(cls, ip_address, version, client_version):
        project_names = list(cls.projects.keys())
        random.shuffle(project_names)

        for project_name in project_names:
            project_info = cls.projects[project_name]

            if ip_address not in project_info['ip_addresses'] and \
                    version >= project_info['min_version'] and \
                    client_version >= project_info['min_client_version'] and \
                    project_info['claims'] <= project_info['items'] and \
                    project_info['claims'] < project_info['max_num_items']:

                return (project_name, project_info['claims'],
                        project_info['items'], project_info['max_num_items'])

    @classmethod
    def is_client_outdated(cls, version, client_version):
        if not cls.projects:
            return

        max_version = max(project['min_version']
                          for project in cls.projects.values())
        max_client_version = max(project['min_client_version']
                                 for project in cls.projects.values())

        if version < max_version or client_version < max_client_version:
            return max_version, max_client_version

    @classmethod
    def is_claims_full(cls, ip_address):
        return cls.projects and all(ip_address in project['ip_addresses']
                                    for project in cls.projects.values())

    @classmethod
    def check_out(cls, project_id, ip_address, new_item=False):
        assert project_id
        assert ip_address

        project_info = cls.projects[project_id]

        project_info['claims'] += 1

        if new_item:
            project_info['items'] += 1

        project_info['ip_addresses'].add(ip_address)

    @classmethod
    def check_in(cls, project_id, ip_address):
        assert project_id
        assert ip_address

        if project_id not in cls.projects:
            # Project was recently disabled but the job hasn't come back
            # yet. Should be safe to ignore.
            return

        project_info = cls.projects[project_id]

        project_info['claims'] -= 1
        project_info['items'] -= 1
        project_info['ip_addresses'].remove(ip_address)


def make_hash(plaintext, salt):
    key = salt
    msg = plaintext.encode('ascii')

    return hmac.new(key, msg).digest()


def new_salt():
    return os.urandom(16)


def new_tamper_key():
    return base64.b16encode(os.urandom(16)).decode('ascii')


def checkout_item(username, ip_address, version=-1, client_version=-1):
    assert version is not None
    assert client_version is not None

    check_min_version_overrides(version, client_version)

    if ErrorReport.get_count() > DEADMAN_MAX_ERROR_REPORTS:
        raise NoResourcesAvailable()

    if Result.get_count() > DEADMAN_MAX_RESULTS:
        raise NoResourcesAvailable()

    available = Budget.get_available_project(
        ip_address, version, client_version
    )

    if available:
        project_name, num_claims, num_items, max_num_items = available

        with new_session() as session:
            if num_claims >= num_items and num_items < max_num_items:
                project = session.query(Project).get(project_name)

                if project.autoqueue:
                    item_count = project.num_count_per_item
                    upper_sequence_num = project.lower_sequence_num + item_count - 1

                    item = Item(
                        project=project,
                        lower_sequence_num=project.lower_sequence_num,
                        upper_sequence_num=upper_sequence_num,
                    )
                    new_item = True

                    project.lower_sequence_num = upper_sequence_num + 1

                    session.add(item)
                else:
                    item = None
                    new_item = None

            else:
                item = session.query(Item) \
                    .filter_by(username=None) \
                    .filter_by(project_id=project_name) \
                    .first()
                new_item = False

            if item:
                item.datetime_claimed = datetime.datetime.utcnow()
                item.tamper_key = new_tamper_key()
                item.username = username
                item.ip_address = ip_address

                # Item should be committed now to generate ID for
                # newly generated items
                session.commit()

                Budget.check_out(project_name, ip_address, new_item=new_item)

                return item.to_dict()

            else:
                raise NoItemAvailable()

    else:
        if Budget.is_claims_full(ip_address):
            raise FullClaim()
        else:
            outdated = Budget.is_client_outdated(version, client_version)

            if outdated:
                current_version, current_client_version = outdated

                raise UpdateClient(
                    version=version,
                    client_version=client_version,
                    current_version=current_version,
                    current_client_version=current_client_version
                )
            else:
                raise NoItemAvailable()


def checkin_item(item_id, tamper_key, results):
    item_stat = {
        'project': '',
        'username': '',
        'scanned': 0,
        'found': len(results)
    }

    with new_session() as session:
        row = session.query(
            Item.project_id, Item.username, Item.upper_sequence_num,
            Item.lower_sequence_num, Item.ip_address
            ) \
            .filter_by(id=item_id, tamper_key=tamper_key).first()

        if not row:
            raise InvalidClaim()

        (project_id, username, upper_sequence_num, lower_sequence_num,
         ip_address) = row

        item_stat['project'] = project_id
        item_stat['username'] = username
        item_stat['scanned'] = upper_sequence_num - lower_sequence_num + 1

        query_args = []
        time = datetime.datetime.utcnow()

        for shortcode in results.keys():
            url = results[shortcode]['url']
            encoding = results[shortcode]['encoding']
            query_args.append({
                'project_id': project_id,
                'shortcode': shortcode,
                'url': url,
                'encoding': encoding,
                'datetime': time
            })

        if len(query_args) > 0:
            query = insert(Result)
            session.execute(query, query_args)

        session.execute(delete(Item).where(Item.id == item_id))

        Budget.check_in(project_id, ip_address)

    if Stats.instance:
        Stats.instance.update(item_stat)

    return item_stat


def report_error(item_id, tamper_key, message):
    with new_session() as session:
        item = session.query(Item).filter_by(id=item_id, tamper_key=tamper_key).first()

        if not item:
            raise InvalidClaim()

        error_report = ErrorReport(item_id=item_id, message=message)
        session.add(error_report)


def check_min_version_overrides(version, client_version):
    if version < MIN_VERSION_OVERRIDE or client_version < MIN_CLIENT_VERSION_OVERRIDE:
        raise UpdateClient(
            version=version,
            client_version=client_version,
            current_version=MIN_VERSION_OVERRIDE,
            current_client_version=MIN_CLIENT_VERSION_OVERRIDE
        )


def get_git_hash():
    try:
        return subprocess.check_output(
            ['git', 'rev-parse', 'HEAD'],
            cwd=os.path.dirname(__file__)).strip()
    except (subprocess.CalledProcessError, OSError) as error:
        return str(error)


def compare_digest(value_1, value_2):
    if len(value_1) != len(value_2):
        return False

    iterable = [a == b for a, b in zip(value_1, value_2)]
    ok = True

    for result in iterable:
        ok &= result

    return ok<|MERGE_RESOLUTION|>--- conflicted
+++ resolved
@@ -20,11 +20,7 @@
 from sqlalchemy.sql.type_api import TypeDecorator
 
 from terroroftinytown.client import VERSION
-<<<<<<< HEAD
-from terroroftinytown.client.alphabet import int_to_str
-=======
 from terroroftinytown.client.alphabet import str_to_int, int_to_str
->>>>>>> b7ca4b3b
 from terroroftinytown.tracker.errors import NoItemAvailable, FullClaim, UpdateClient, \
     InvalidClaim, NoResourcesAvailable
 from terroroftinytown.tracker.stats import Stats
@@ -317,7 +313,7 @@
         with new_session() as session:
             rows = session.query(Item).filter_by(project_id=project_name).order_by(Item.datetime_claimed)
 
-            return list([item.to_dict(with_shortcode=True) for item in rows])
+            return list([item.to_dict() for item in rows])
 
     @classmethod
     def add_items(cls, project_name, sequence_list):
